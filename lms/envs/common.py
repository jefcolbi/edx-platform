"""
This is the common settings file, intended to set sane defaults. If you have a
piece of configuration that's dependent on a set of feature flags being set,
then create a function that returns the calculated value based on the value of
MITX_FEATURES[...]. Modules that extend this one can change the feature
configuration in an environment specific config file and re-calculate those
values.

We should make a method that calls all these config methods so that you just
make one call at the end of your site-specific dev file to reset all the
dependent variables (like INSTALLED_APPS) for you.

Longer TODO:
1. Right now our treatment of static content in general and in particular
   course-specific static content is haphazard.
2. We should have a more disciplined approach to feature flagging, even if it
   just means that we stick them in a dict called MITX_FEATURES.
3. We need to handle configuration for multiple courses. This could be as
   multiple sites, but we do need a way to map their data assets.
"""
import sys
import os
import tempfile
import glob2
import errno
import hashlib
from collections import defaultdict

import djcelery
from path import path

from .askbotsettings import * # this is where LIVESETTINGS_OPTIONS comes from
from .discussionsettings import *

################################### FEATURES ###################################
COURSEWARE_ENABLED = True
ASKBOT_ENABLED = True
GENERATE_RANDOM_USER_CREDENTIALS = False
PERFSTATS = False

# Features
MITX_FEATURES = {
    'SAMPLE' : False,
    'USE_DJANGO_PIPELINE' : True,
    'DISPLAY_HISTOGRAMS_TO_STAFF' : True,
    'REROUTE_ACTIVATION_EMAIL' : False,		# nonempty string = address for all activation emails
    'DEBUG_LEVEL' : 0,				# 0 = lowest level, least verbose, 255 = max level, most verbose

    ## DO NOT SET TO True IN THIS FILE
    ## Doing so will cause all courses to be released on production
    'DISABLE_START_DATES': False,  # When True, all courses will be active, regardless of start date
}

# Used for A/B testing
DEFAULT_GROUPS = []

# If this is true, random scores will be generated for the purpose of debugging the profile graphs
GENERATE_PROFILE_SCORES = False

############################# SET PATH INFORMATION #############################
PROJECT_ROOT = path(__file__).abspath().dirname().dirname()  # /mitx/lms
REPO_ROOT = PROJECT_ROOT.dirname()
COMMON_ROOT = REPO_ROOT / "common"
ENV_ROOT = REPO_ROOT.dirname()  # virtualenv dir /mitx is in
ASKBOT_ROOT = REPO_ROOT / "askbot"
COURSES_ROOT = ENV_ROOT / "data"

# FIXME: To support multiple courses, we should walk the courses dir at startup
DATA_DIR = COURSES_ROOT

sys.path.append(REPO_ROOT)
sys.path.append(ASKBOT_ROOT)
sys.path.append(ASKBOT_ROOT / "askbot" / "deps")
sys.path.append(PROJECT_ROOT / 'djangoapps')
sys.path.append(PROJECT_ROOT / 'lib')
sys.path.append(COMMON_ROOT / 'djangoapps')
sys.path.append(COMMON_ROOT / 'lib')

################################## MITXWEB #####################################
# This is where we stick our compiled template files. Most of the app uses Mako
# templates
MAKO_MODULE_DIR = tempfile.mkdtemp('mako')
MAKO_TEMPLATES = {}
MAKO_TEMPLATES['main'] = [PROJECT_ROOT / 'templates',
                          COMMON_ROOT / 'templates',
                          COMMON_ROOT / 'lib' / 'capa' / 'capa' / 'templates',
                          COMMON_ROOT / 'djangoapps' / 'pipeline_mako' / 'templates']

# This is where Django Template lookup is defined. There are a few of these
# still left lying around.
TEMPLATE_DIRS = (
    PROJECT_ROOT / "templates",
)

TEMPLATE_CONTEXT_PROCESSORS = (
    'django.core.context_processors.request',
    'django.core.context_processors.static',
    'askbot.context.application_settings',
    'django.contrib.messages.context_processors.messages',
    #'django.core.context_processors.i18n',
    'askbot.user_messages.context_processors.user_messages',#must be before auth
    'django.core.context_processors.auth', #this is required for admin
    'django.core.context_processors.csrf', #necessary for csrf protection
)


# FIXME:
# We should have separate S3 staged URLs in case we need to make changes to
# these assets and test them.
LIB_URL = '/static/js/'

# Dev machines shouldn't need the book
# BOOK_URL = '/static/book/'
BOOK_URL = 'https://mitxstatic.s3.amazonaws.com/book_images/' # For AWS deploys
# RSS_URL = r'lms/templates/feed.rss'
# PRESS_URL = r''
RSS_TIMEOUT = 600

# Configuration option for when we want to grab server error pages
STATIC_GRAB = False
DEV_CONTENT = True

# FIXME: Should we be doing this truncation?
TRACK_MAX_EVENT = 10000
DEBUG_TRACK_LOG = False

MITX_ROOT_URL = ''

COURSE_NAME = "6.002_Spring_2012"
COURSE_NUMBER = "6.002x"
COURSE_TITLE = "Circuits and Electronics"

### Dark code. Should be enabled in local settings for devel.

ENABLE_MULTICOURSE = False     # set to False to disable multicourse display (see lib.util.views.mitxhome)
QUICKEDIT = False

WIKI_ENABLED = False

###

COURSE_DEFAULT = '6.002x_Fall_2012'
COURSE_SETTINGS =  {'6.002x_Fall_2012': {'number' : '6.002x',
                                          'title'  :  'Circuits and Electronics',
                                          'xmlpath': '6002x/',
                                          'location': 'i4x://edx/6002xs12/course/6.002x_Fall_2012',
                                          }
                    }


############################### XModule Store ##################################
MODULESTORE = {
    'default': {
        'ENGINE': 'xmodule.modulestore.xml.XMLModuleStore',
        'OPTIONS': {
            'data_dir': DATA_DIR,
            'default_class': 'xmodule.hidden_module.HiddenDescriptor',
            'eager': True,
        }
    }
}


############################### DJANGO BUILT-INS ###############################
# Change DEBUG/TEMPLATE_DEBUG in your environment settings files, not here
DEBUG = False
TEMPLATE_DEBUG = False

# Site info
SITE_ID = 1
SITE_NAME = "edx.org"
HTTPS = 'on'
ROOT_URLCONF = 'lms.urls'
IGNORABLE_404_ENDS = ('favicon.ico')

# Email
EMAIL_BACKEND = 'django.core.mail.backends.console.EmailBackend'
DEFAULT_FROM_EMAIL = 'registration@edx.org'
DEFAULT_FEEDBACK_EMAIL = 'feedback@edx.org'
ADMINS = (
    ('edX Admins', 'admin@edx.org'),
)
MANAGERS = ADMINS

# Static content
STATIC_URL = '/static/'
ADMIN_MEDIA_PREFIX = '/static/admin/'
STATIC_ROOT = ENV_ROOT / "staticfiles"

STATICFILES_DIRS = [
    COMMON_ROOT / "static",
    PROJECT_ROOT / "static",
    ASKBOT_ROOT / "askbot" / "skins",

]
if os.path.isdir(DATA_DIR):
    STATICFILES_DIRS += [
        # TODO (cpennington): When courses are stored in a database, this
        # should no longer be added to STATICFILES
        (course_dir, DATA_DIR / course_dir)
        for course_dir in os.listdir(DATA_DIR)
        if os.path.isdir(DATA_DIR / course_dir)
    ]

# Locale/Internationalization
TIME_ZONE = 'America/New_York' # http://en.wikipedia.org/wiki/List_of_tz_zones_by_name
LANGUAGE_CODE = 'en' # http://www.i18nguy.com/unicode/language-identifiers.html
USE_I18N = True
USE_L10N = True

# Messages
MESSAGE_STORAGE = 'django.contrib.messages.storage.session.SessionStorage'

#################################### AWS #######################################
# S3BotoStorage insists on a timeout for uploaded assets. We should make it
# permanent instead, but rather than trying to figure out exactly where that
# setting is, I'm just bumping the expiration time to something absurd (100
# years). This is only used if DEFAULT_FILE_STORAGE is overriden to use S3
# in the global settings.py
AWS_QUERYSTRING_EXPIRE = 10 * 365 * 24 * 60 * 60 # 10 years

################################### ASKBOT #####################################
LIVESETTINGS_OPTIONS['MITX_ROOT_URL'] = MITX_ROOT_URL
skin_settings = LIVESETTINGS_OPTIONS[1]['SETTINGS']['GENERAL_SKIN_SETTINGS']
skin_settings['SITE_FAVICON'] = unicode(MITX_ROOT_URL) + skin_settings['SITE_FAVICON']
skin_settings['SITE_LOGO_URL'] = unicode(MITX_ROOT_URL) +  skin_settings['SITE_LOGO_URL']
skin_settings['LOCAL_LOGIN_ICON'] = unicode(MITX_ROOT_URL) + skin_settings['LOCAL_LOGIN_ICON']
LIVESETTINGS_OPTIONS[1]['SETTINGS']['LOGIN_PROVIDERS']['WORDPRESS_SITE_ICON'] = unicode(MITX_ROOT_URL) + LIVESETTINGS_OPTIONS[1]['SETTINGS']['LOGIN_PROVIDERS']['WORDPRESS_SITE_ICON']
LIVESETTINGS_OPTIONS[1]['SETTINGS']['LICENSE_SETTINGS']['LICENSE_LOGO_URL'] = unicode(MITX_ROOT_URL) + LIVESETTINGS_OPTIONS[1]['SETTINGS']['LICENSE_SETTINGS']['LICENSE_LOGO_URL']

# ASKBOT_EXTRA_SKINS_DIR = ASKBOT_ROOT / "askbot" / "skins"
ASKBOT_EXTRA_SKINS_DIR =  PROJECT_ROOT / "askbot" / "skins"
ASKBOT_ALLOWED_UPLOAD_FILE_TYPES = ('.jpg', '.jpeg', '.gif', '.bmp', '.png', '.tiff')
ASKBOT_MAX_UPLOAD_FILE_SIZE = 1024 * 1024 # result in bytes

CACHE_MIDDLEWARE_ANONYMOUS_ONLY = True
CACHE_PREFIX = SITE_ID
ASKBOT_URL = 'discussion/'
LOGIN_REDIRECT_URL = MITX_ROOT_URL + '/'
LOGIN_URL = MITX_ROOT_URL + '/'

ALLOW_UNICODE_SLUGS = False
ASKBOT_USE_STACKEXCHANGE_URLS = False # mimic url scheme of stackexchange
ASKBOT_CSS_DEVEL = True

# Celery Settings
BROKER_TRANSPORT = "djkombu.transport.DatabaseTransport"
CELERY_ALWAYS_EAGER = True
djcelery.setup_loader()

################################# SIMPLEWIKI ###################################
SIMPLE_WIKI_REQUIRE_LOGIN_EDIT = True
SIMPLE_WIKI_REQUIRE_LOGIN_VIEW = False

################################# Jasmine ###################################
JASMINE_TEST_DIRECTORY = PROJECT_ROOT + '/static/coffee'

################################# Middleware ###################################
# List of finder classes that know how to find static files in
# various locations.
STATICFILES_FINDERS = (
    'staticfiles.finders.FileSystemFinder',
    'staticfiles.finders.AppDirectoriesFinder',
)

# List of callables that know how to import templates from various sources.
TEMPLATE_LOADERS = (
    'django.template.loaders.filesystem.Loader',
    'django.template.loaders.app_directories.Loader',
    'askbot.skins.loaders.filesystem_load_template_source',
    # 'django.template.loaders.eggs.Loader',
)

MIDDLEWARE_CLASSES = (
    'util.middleware.ExceptionLoggingMiddleware',
    'django_comment_client.middleware.AjaxExceptionMiddleware',
    'django.middleware.common.CommonMiddleware',
    'django.contrib.sessions.middleware.SessionMiddleware',
    'django.middleware.csrf.CsrfViewMiddleware',

    # Instead of AuthenticationMiddleware, we use a cached backed version
    #'django.contrib.auth.middleware.AuthenticationMiddleware',
    'cache_toolbox.middleware.CacheBackedAuthenticationMiddleware',

    'django.contrib.messages.middleware.MessageMiddleware',
    'track.middleware.TrackMiddleware',
    'mitxmako.middleware.MakoMiddleware',

    'askbot.middleware.anon_user.ConnectToSessionMessagesMiddleware',
    'askbot.middleware.forum_mode.ForumModeMiddleware',
    'askbot.middleware.cancel.CancelActionMiddleware',
    'django.middleware.transaction.TransactionMiddleware',
    'askbot.middleware.view_log.ViewLogMiddleware',
    'askbot.middleware.spaceless.SpacelessMiddleware',
    # 'askbot.middleware.pagesize.QuestionsPageSizeMiddleware',
    # 'debug_toolbar.middleware.DebugToolbarMiddleware',
)

############################### Pipeline #######################################

STATICFILES_STORAGE = 'pipeline.storage.PipelineCachedStorage'

PIPELINE_CSS = {
    'application': {
        'source_filenames': ['sass/application.scss'],
        'output_filename': 'css/lms-application.css',
    },
    'course': {
      'source_filenames': ['sass/course.scss', 'js/vendor/CodeMirror/codemirror.css', 'css/vendor/jquery.treeview.css'],
      'output_filename': 'css/lms-course.css',
      },
    'ie-fixes': {
        'source_filenames': ['sass/ie.scss'],
        'output_filename': 'css/lms-ie.css',
    },
}

PIPELINE_ALWAYS_RECOMPILE = ['sass/application.scss', 'sass/ie.scss', 'sass/course.scss']

courseware_only_js = [
    PROJECT_ROOT / 'static/coffee/src/' + pth + '.coffee'
    for pth
    in ['courseware', 'histogram', 'navigation', 'time', ]
]
courseware_only_js += [
    pth for pth
    in glob2.glob(PROJECT_ROOT / 'static/coffee/src/modules/**/*.coffee')
]

main_vendor_js = [
  'js/vendor/jquery.min.js',
  'js/vendor/jquery-ui.min.js',
  'js/vendor/swfobject/swfobject.js',
  'js/vendor/jquery.cookie.js',
  'js/vendor/jquery.qtip.min.js',
]

# Load javascript from all of the available xmodules, and
# prep it for use in pipeline js
from xmodule.x_module import XModuleDescriptor
from xmodule.hidden_module import HiddenDescriptor
js_file_dir = PROJECT_ROOT / "static" / "coffee" / "module"
css_file_dir = PROJECT_ROOT / "static" / "sass" / "module"
module_styles_path = css_file_dir / "_module-styles.scss"

for dir_ in (js_file_dir, css_file_dir):
    try:
        os.makedirs(dir_)
    except OSError as exc:
        if exc.errno == errno.EEXIST:
            pass
        else:
            raise

js_fragments = set()
css_fragments = defaultdict(set)
for descriptor in XModuleDescriptor.load_classes() + [HiddenDescriptor]:
    module_js = descriptor.module_class.get_javascript()
    for filetype in ('coffee', 'js'):
        for idx, fragment in enumerate(module_js.get(filetype, [])):
            js_fragments.add((idx, filetype, fragment))

    module_css = descriptor.module_class.get_css()
    for filetype in ('sass', 'scss', 'css'):
        for idx, fragment in enumerate(module_css.get(filetype, [])):
            css_fragments[idx, filetype, fragment].add(descriptor.module_class.__name__)

module_js_sources = []
for idx, filetype, fragment in sorted(js_fragments):
    path = js_file_dir / "{idx}-{hash}.{type}".format(
        idx=idx,
        hash=hashlib.md5(fragment).hexdigest(),
        type=filetype)
    with open(path, 'w') as js_file:
        js_file.write(fragment)
    module_js_sources.append(path.replace(PROJECT_ROOT / "static/", ""))

css_imports = defaultdict(set)
for (idx, filetype, fragment), classes in sorted(css_fragments.items()):
    fragment_name = "{idx}-{hash}.{type}".format(
        idx=idx,
        hash=hashlib.md5(fragment).hexdigest(),
        type=filetype)
    # Prepend _ so that sass just includes the files into a single file
    with open(css_file_dir / '_' + fragment_name, 'w') as js_file:
        js_file.write(fragment)

    for class_ in classes:
        css_imports[class_].add(fragment_name)

with open(module_styles_path, 'w') as module_styles:
    for class_, fragment_names in css_imports.items():
        imports = "\n".join('@import "{0}";'.format(name) for name in fragment_names)
        module_styles.write(""".xmodule_{class_} {{ {imports} }}""".format(
            class_=class_, imports=imports
        ))

PIPELINE_JS = {
    'application': {
        # Application will contain all paths not in courseware_only_js
        'source_filenames': [
            pth.replace(COMMON_ROOT / 'static/', '')
            for pth
            in glob2.glob(COMMON_ROOT / 'static/coffee/src/**/*.coffee')
        ] + [
            pth.replace(PROJECT_ROOT / 'static/', '')
            for pth in glob2.glob(PROJECT_ROOT / 'static/coffee/src/**/*.coffee')\
            if pth not in courseware_only_js
        ] + [
            'js/form.ext.js',
            'js/my_courses_dropdown.js',
            'js/toggle_login_modal.js',
            'js/sticky_filter.js',
        ],
        'output_filename': 'js/lms-application.js'
    },
    'courseware': {
        'source_filenames': [pth.replace(PROJECT_ROOT / 'static/', '') for pth in courseware_only_js],
        'output_filename': 'js/lms-courseware.js'
    },
    'main_vendor': {
        'source_filenames': main_vendor_js,
        'output_filename': 'js/lms-main_vendor.js',
    },
    'module-js': {
        'source_filenames': module_js_sources,
        'output_filename': 'js/lms-modules.js',
    },
    'spec': {
        'source_filenames': [pth.replace(PROJECT_ROOT / 'static/', '') for pth in glob2.glob(PROJECT_ROOT / 'static/coffee/spec/**/*.coffee')],
        'output_filename': 'js/lms-spec.js'
    }
}

# Compile all coffee files in course data directories if they are out of date.
# TODO: Remove this once we move data into Mongo. This is only temporary while
# course data directories are still in use.
if os.path.isdir(DATA_DIR):
    for course_dir in os.listdir(DATA_DIR):
        js_dir = DATA_DIR / course_dir / "js"
        if not os.path.isdir(js_dir):
            continue
        for filename in os.listdir(js_dir):
            if filename.endswith('coffee'):
                new_filename = os.path.splitext(filename)[0] + ".js"
                if os.path.exists(js_dir / new_filename):
                    coffee_timestamp = os.stat(js_dir / filename).st_mtime
                    js_timestamp     = os.stat(js_dir / new_filename).st_mtime
                    if coffee_timestamp <= js_timestamp:
                        continue
                os.system("coffee -c %s" % (js_dir / filename))

PIPELINE_COMPILERS = [
    'pipeline.compilers.sass.SASSCompiler',
    'pipeline.compilers.coffee.CoffeeScriptCompiler',
]

PIPELINE_SASS_ARGUMENTS = '-t compressed -r {proj_dir}/static/sass/bourbon/lib/bourbon.rb'.format(proj_dir=PROJECT_ROOT)

PIPELINE_CSS_COMPRESSOR = None
PIPELINE_JS_COMPRESSOR = None

STATICFILES_IGNORE_PATTERNS = (
    "sass/*",
    "coffee/*",
    "*.py",
    "*.pyc"
)

PIPELINE_YUI_BINARY = 'yui-compressor'
PIPELINE_SASS_BINARY = 'sass'
PIPELINE_COFFEE_SCRIPT_BINARY = 'coffee'

# Setting that will only affect the MITx version of django-pipeline until our changes are merged upstream
PIPELINE_COMPILE_INPLACE = True

################################### APPS #######################################
INSTALLED_APPS = (
    # Standard ones that are always installed...
    'django.contrib.auth',
    'django.contrib.contenttypes',
    'django.contrib.humanize',
    'django.contrib.messages',
    'django.contrib.sessions',
    'django.contrib.sites',
    'south',

    # For asset pipelining
    'pipeline',
    'staticfiles',

    # Our courseware
    'circuit',
    'courseware',
    'perfstats',
    'student',
    'static_template_view',
    'staticbook',
    'simplewiki',
    'track',
    'util',
    'certificates',

    # For testing
    'django_jasmine',

<<<<<<< HEAD
    # Discussion
    'django_comment_client',

    # For Askbot 
=======
    # For Askbot
>>>>>>> f82a56d7
    'django.contrib.sitemaps',
    'django.contrib.admin',
    'django_countries',
    'djcelery',
    'djkombu',
    'askbot',
    'askbot.deps.livesettings',
    'followit',
    'keyedcache',
    'robots'
)<|MERGE_RESOLUTION|>--- conflicted
+++ resolved
@@ -504,14 +504,10 @@
     # For testing
     'django_jasmine',
 
-<<<<<<< HEAD
     # Discussion
     'django_comment_client',
 
     # For Askbot 
-=======
-    # For Askbot
->>>>>>> f82a56d7
     'django.contrib.sitemaps',
     'django.contrib.admin',
     'django_countries',
