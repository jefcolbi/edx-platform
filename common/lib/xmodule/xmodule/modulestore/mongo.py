import pymongo
import sys
import logging
import copy

from bson.son import SON
from collections import namedtuple
from fs.osfs import OSFS
from itertools import repeat
from path import path
<<<<<<< HEAD
from datetime import datetime, timedelta
from uuid import uuid4
=======
from datetime import datetime
from operator import attrgetter
>>>>>>> 210101dc

from importlib import import_module
from xmodule.errortracker import null_error_tracker, exc_info_to_str
from xmodule.mako_module import MakoDescriptorSystem
from xmodule.x_module import XModuleDescriptor
from xmodule.error_module import ErrorDescriptor
from xblock.runtime import DbModel, KeyValueStore, InvalidScopeError
from xblock.core import Scope

from . import ModuleStoreBase, Location
from .draft import DraftModuleStore
from .exceptions import (ItemNotFoundError,
                         DuplicateItemError)
from .inheritance import own_metadata, INHERITABLE_METADATA, inherit_metadata

log = logging.getLogger(__name__)

# TODO (cpennington): This code currently operates under the assumption that
# there is only one revision for each item. Once we start versioning inside the CMS,
# that assumption will have to change

def get_course_id_no_run(location):
    '''
    '''
    return "/".join([location.org, location.course])

class MongoKeyValueStore(KeyValueStore):
    """
    A KeyValueStore that maps keyed data access to one of the 3 data areas
    known to the MongoModuleStore (data, children, and metadata)
    """
    def __init__(self, data, children, metadata):
        self._data = data
        self._children = children
        self._metadata = metadata

    def get(self, key):
        if key.scope == Scope.children:
            return self._children
        elif key.scope == Scope.parent:
            return None
        elif key.scope == Scope.settings:
            return self._metadata[key.field_name]
        elif key.scope == Scope.content:
            if key.field_name == 'data' and not isinstance(self._data, dict):
                return self._data
            else:
                return self._data[key.field_name]
        else:
            raise InvalidScopeError(key.scope)

    def set(self, key, value):
        if key.scope == Scope.children:
            self._children = value
        elif key.scope == Scope.settings:
            self._metadata[key.field_name] = value
        elif key.scope == Scope.content:
            if key.field_name == 'data' and not isinstance(self._data, dict):
                self._data = value
            else:
                self._data[key.field_name] = value
        else:
            raise InvalidScopeError(key.scope)

    def delete(self, key):
        if key.scope == Scope.children:
            self._children = []
        elif key.scope == Scope.settings:
            if key.field_name in self._metadata:
                del self._metadata[key.field_name]
        elif key.scope == Scope.content:
            if key.field_name == 'data' and not isinstance(self._data, dict):
                self._data = None
            else:
                del self._data[key.field_name]
        else:
            raise InvalidScopeError(key.scope)

    def has(self, key):
        if key.scope in (Scope.children, Scope.parent):
            return True
        elif key.scope == Scope.settings:
            return key.field_name in self._metadata
        elif key.scope == Scope.content:
            if key.field_name == 'data' and not isinstance(self._data, dict):
                return True
            else:
                return key.field_name in self._data
        else:
            return False


MongoUsage = namedtuple('MongoUsage', 'id, def_id')


class CachingDescriptorSystem(MakoDescriptorSystem):
    """
    A system that has a cache of module json that it will use to load modules
    from, with a backup of calling to the underlying modulestore for more data
    TODO (cdodge) when the 'split module store' work has been completed we can remove all
    references to metadata_inheritance_tree
    """
    def __init__(self, modulestore, module_data, default_class, resources_fs,
                 error_tracker, render_template, cached_metadata=None):
        """
        modulestore: the module store that can be used to retrieve additional modules

        module_data: a dict mapping Location -> json that was cached from the
            underlying modulestore

        default_class: The default_class to use when loading an
            XModuleDescriptor from the module_data

        resources_fs: a filesystem, as per MakoDescriptorSystem

        error_tracker: a function that logs errors for later display to users

        render_template: a function for rendering templates, as per
            MakoDescriptorSystem
        """
        super(CachingDescriptorSystem, self).__init__(
                self.load_item, resources_fs, error_tracker, render_template)
        self.modulestore = modulestore
        self.module_data = module_data
        self.default_class = default_class
        # cdodge: other Systems have a course_id attribute defined. To keep things consistent, let's
        # define an attribute here as well, even though it's None
        self.course_id = None
        self.cached_metadata = cached_metadata


    def load_item(self, location):
        """
        Return an XModule instance for the specified location
        """
        location = Location(location)
        json_data = self.module_data.get(location)
        if json_data is None:
            module = self.modulestore.get_item(location)
            if module is not None:
                # update our own cache after going to the DB to get cache miss
                self.module_data.update(module.system.module_data)
            return module
        else:
            # load the module and apply the inherited metadata
            try:
                class_ = XModuleDescriptor.load_class(
                    json_data['location']['category'],
                    self.default_class
                )
                definition = json_data.get('definition', {})
                metadata = json_data.get('metadata', {})
                for old_name, new_name in class_.metadata_translations.items():
                    if old_name in metadata:
                        metadata[new_name] = metadata[old_name]
                        del metadata[old_name]

                kvs = MongoKeyValueStore(
                    definition.get('data', {}),
                    definition.get('children', []),
                    metadata,
                )

                model_data = DbModel(kvs, class_, None, MongoUsage(self.course_id, location))
                module = class_(self, location, model_data)
                if self.cached_metadata is not None:
                    metadata_to_inherit = self.cached_metadata.get(location.url(), {})
                    inherit_metadata(module, metadata_to_inherit)
                return module
            except:
                log.warning("Failed to load descriptor", exc_info=True)
                return ErrorDescriptor.from_json(
                    json_data,
                    self,
                    error_msg=exc_info_to_str(sys.exc_info())
                )


def location_to_query(location, wildcard=True):
    """
    Takes a Location and returns a SON object that will query for that location.
    Fields in location that are None are ignored in the query

    If `wildcard` is True, then a None in a location is treated as a wildcard
    query. Otherwise, it is searched for literally
    """
    query = namedtuple_to_son(Location(location), prefix='_id.')

    if wildcard:
        for key, value in query.items():
            if value is None:
                del query[key]

    return query


def namedtuple_to_son(ntuple, prefix=''):
    """
    Converts a namedtuple into a SON object with the same key order
    """
    son = SON()
    for idx, field_name in enumerate(ntuple._fields):
        son[prefix + field_name] = ntuple[idx]
    return son


metadata_cache_key = attrgetter('org', 'course')


class MongoModuleStore(ModuleStoreBase):
    """
    A Mongodb backed ModuleStore
    """

    # TODO (cpennington): Enable non-filesystem filestores
    def __init__(self, host, db, collection, fs_root, render_template,
                 port=27017, default_class=None,
                 error_tracker=null_error_tracker,
                 user=None, password=None, request_cache=None, 
                 metadata_inheritance_cache_subsystem=None, **kwargs):

        ModuleStoreBase.__init__(self)

        self.collection = pymongo.connection.Connection(
            host=host,
            port=port,
            **kwargs
        )[db][collection]

        if user is not None and password is not None:
            self.collection.database.authenticate(user, password)

        # Force mongo to report errors, at the expense of performance
        self.collection.safe = True

        # Force mongo to maintain an index over _id.* that is in the same order
        # that is used when querying by a location
        self.collection.ensure_index(
            zip(('_id.' + field for field in Location._fields), repeat(1)))

        if default_class is not None:
            module_path, _, class_name = default_class.rpartition('.')
            class_ = getattr(import_module(module_path), class_name)
            self.default_class = class_
        else:
            self.default_class = None
        self.fs_root = path(fs_root)
        self.error_tracker = error_tracker
        self.render_template = render_template
        self.ignore_write_events_on_courses = []
        self.request_cache = request_cache
        self.metadata_inheritance_cache_subsystem = metadata_inheritance_cache_subsystem

    def compute_metadata_inheritance_tree(self, location):
        '''
        TODO (cdodge) This method can be deleted when the 'split module store' work has been completed
        '''

        # get all collections in the course, this query should not return any leaf nodes
        # note this is a bit ugly as when we add new categories of containers, we have to add it here
        query = {
                    '_id.org': location.org,
                    '_id.course': location.course,
                    '_id.category': {'$in': ['course', 'chapter', 'sequential', 'vertical']}
                }
        # we just want the Location, children, and inheritable metadata
        record_filter = {'_id': 1, 'definition.children': 1}

        # just get the inheritable metadata since that is all we need for the computation
        # this minimizes both data pushed over the wire
        for attr in INHERITABLE_METADATA:
            record_filter['metadata.{0}'.format(attr)] = 1

        # call out to the DB
        resultset = self.collection.find(query, record_filter)

        results_by_url = {}
        root = None

        # now go through the results and order them by the location url
        for result in resultset:
            location = Location(result['_id'])
            results_by_url[location.url()] = result
            if location.category == 'course':
                root = location.url()

        # now traverse the tree and compute down the inherited metadata
        metadata_to_inherit = {}

        def _compute_inherited_metadata(url):
            """
            Helper method for computing inherited metadata for a specific location url
            """
            my_metadata = {}
            # check for presence of metadata key. Note that a given module may not yet be fully formed.
            # example: update_item -> update_children -> update_metadata sequence on new item create
            # if we get called here without update_metadata called first then 'metadata' hasn't been set
            # as we're not fully transactional at the DB layer. Same comment applies to below key name
            # check
            my_metadata = results_by_url[url].get('metadata', {})
            for key in my_metadata.keys():
                if key not in INHERITABLE_METADATA:
                    del my_metadata[key]
            results_by_url[url]['metadata'] = my_metadata

            # go through all the children and recurse, but only if we have
            # in the result set. Remember results will not contain leaf nodes
            for child in results_by_url[url].get('definition', {}).get('children', []):
                if child in results_by_url:
                    new_child_metadata = copy.deepcopy(my_metadata)
                    new_child_metadata.update(results_by_url[child].get('metadata', {}))
                    results_by_url[child]['metadata'] = new_child_metadata
                    metadata_to_inherit[child] = new_child_metadata
                    _compute_inherited_metadata(child)
                else:
                    # this is likely a leaf node, so let's record what metadata we need to inherit
                    metadata_to_inherit[child] = my_metadata

        if root is not None:
            _compute_inherited_metadata(root)

        return metadata_to_inherit

    def get_cached_metadata_inheritance_tree(self, location, force_refresh=False):
        '''
        TODO (cdodge) This method can be deleted when the 'split module store' work has been completed
        '''
        key = metadata_cache_key(location)
        tree = {}
        
        if not force_refresh:
            # see if we are first in the request cache (if present)
            if self.request_cache is not None and key in self.request_cache.data.get('metadata_inheritance', {}):
                return self.request_cache.data['metadata_inheritance'][key]

            # then look in any caching subsystem (e.g. memcached)
            if self.metadata_inheritance_cache_subsystem is not None:
                tree = self.metadata_inheritance_cache_subsystem.get(key, {})
            else:
                logging.warning('Running MongoModuleStore without a metadata_inheritance_cache_subsystem. This is OK in localdev and testing environment. Not OK in production.')

        if not tree:
            # if not in subsystem, or we are on force refresh, then we have to compute
            tree = self.compute_metadata_inheritance_tree(location)
            
            # now write out computed tree to caching subsystem (e.g. memcached), if available
            if self.metadata_inheritance_cache_subsystem is not None:
                self.metadata_inheritance_cache_subsystem.set(key, tree)

        # now populate a request_cache, if available. NOTE, we are outside of the
        # scope of the above if: statement so that after a memcache hit, it'll get
        # put into the request_cache
        if self.request_cache is not None:
            # we can't assume the 'metadatat_inheritance' part of the request cache dict has been
            # defined
            if 'metadata_inheritance' not in self.request_cache.data:
                self.request_cache.data['metadata_inheritance'] = {}
            self.request_cache.data['metadata_inheritance'][key] = tree

        return tree

    def refresh_cached_metadata_inheritance_tree(self, location):
        """
        Refresh the cached metadata inheritance tree for the org/course combination
        for location
        """
        pseudo_course_id = '/'.join([location.org, location.course])
        if pseudo_course_id not in self.ignore_write_events_on_courses:
            self.get_cached_metadata_inheritance_tree(location, force_refresh=True)

    def _clean_item_data(self, item):
        """
        Renames the '_id' field in item to 'location'
        """
        item['location'] = item['_id']
        del item['_id']

    def _cache_children(self, items, depth=0):
        """
        Returns a dictionary mapping Location -> item data, populated with json data
        for all descendents of items up to the specified depth.
        (0 = no descendents, 1 = children, 2 = grandchildren, etc)
        If depth is None, will load all the children.
        This will make a number of queries that is linear in the depth.
        """

        data = {}
        to_process = list(items)
        while to_process and depth is None or depth >= 0:
            children = []
            for item in to_process:
                self._clean_item_data(item)
                children.extend(item.get('definition', {}).get('children', []))
                data[Location(item['location'])] = item

            if depth == 0:
                break

            # Load all children by id. See
            # http://www.mongodb.org/display/DOCS/Advanced+Queries#AdvancedQueries-%24or
            # for or-query syntax
            if children:
                query = {
                    '_id': {'$in': [namedtuple_to_son(Location(child)) for child in children]}
                }
                to_process = self.collection.find(query)
            else:
                to_process = []
            # If depth is None, then we just recurse until we hit all the descendents
            if depth is not None:
                depth -= 1

        return data

    def _load_item(self, item, data_cache, apply_cached_metadata=True):
        """
        Load an XModuleDescriptor from item, using the children stored in data_cache
        """
        data_dir = getattr(item, 'data_dir', item['location']['course'])
        root = self.fs_root / data_dir

        if not root.isdir():
            root.mkdir()

        resource_fs = OSFS(root)

        cached_metadata = {}
        if apply_cached_metadata:
            cached_metadata = self.get_cached_metadata_inheritance_tree(Location(item['location']))

        # TODO (cdodge): When the 'split module store' work has been completed, we should remove
        # the 'metadata_inheritance_tree' parameter
        system = CachingDescriptorSystem(
            self,
            data_cache,
            self.default_class,
            resource_fs,
            self.error_tracker,
            self.render_template,
            cached_metadata,
        )
        return system.load_item(item['location'])

    def _load_items(self, items, depth=0):
        """
        Load a list of xmodules from the data in items, with children cached up
        to specified depth
        """
        data_cache = self._cache_children(items, depth)

        # if we are loading a course object, if we're not prefetching children (depth != 0) then don't
        # bother with the metadata inheritance
        return [self._load_item(item, data_cache,
            apply_cached_metadata=(item['location']['category']!='course' or depth !=0)) for item in items]

    def get_courses(self):
        '''
        Returns a list of course descriptors.
        '''
        # TODO (vshnayder): Why do I have to specify i4x here?
        course_filter = Location("i4x", category="course")
        return self.get_items(course_filter)

    def _find_one(self, location):
        '''Look for a given location in the collection.  If revision is not
        specified, returns the latest.  If the item is not present, raise
        ItemNotFoundError.
        '''
        item = self.collection.find_one(
            location_to_query(location, wildcard=False),
            sort=[('revision', pymongo.ASCENDING)],
        )
        if item is None:
            raise ItemNotFoundError(location)
        return item

    def has_item(self, location):
        """
        Returns True if location exists in this ModuleStore.
        """
        location = Location.ensure_fully_specified(location)
        try:
            self._find_one(location)
            return True
        except ItemNotFoundError:
            return False

    def get_item(self, location, depth=0):
        """
        Returns an XModuleDescriptor instance for the item at location.

        If any segment of the location is None except revision, raises
            xmodule.modulestore.exceptions.InsufficientSpecificationError
        If no object is found at that location, raises
            xmodule.modulestore.exceptions.ItemNotFoundError

        location: a Location object
        depth (int): An argument that some module stores may use to prefetch
            descendents of the queried modules for more efficient results later
            in the request. The depth is counted in the number of
            calls to get_children() to cache. None indicates to cache all descendents.
        """
        location = Location.ensure_fully_specified(location)
        item = self._find_one(location)
        module = self._load_items([item], depth)[0]
        return module

    def get_instance(self, course_id, location, depth=0):
        """
        TODO (vshnayder): implement policy tracking in mongo.
        For now, just delegate to get_item and ignore policy.

        depth (int): An argument that some module stores may use to prefetch
            descendents of the queried modules for more efficient results later
            in the request. The depth is counted in the number of
            calls to get_children() to cache. None indicates to cache all descendents.
        """
        return self.get_item(location, depth=depth)

    def get_items(self, location, course_id=None, depth=0):
        items = self.collection.find(
            location_to_query(location),
            sort=[('revision', pymongo.ASCENDING)],
        )

        modules = self._load_items(list(items), depth)
        return modules

    def clone_item(self, source, location):
        """
        Clone a new item that is a copy of the item at the location `source`
        and writes it to `location`
        """
        try:
            source_item = self.collection.find_one(location_to_query(source))

            # allow for some programmatically generated substitutions in metadata, e.g. Discussion_id's should be auto-generated
            for key in source_item['metadata'].keys():
                if source_item['metadata'][key] == '$$GUID$$':
                    source_item['metadata'][key] = uuid4().hex

            source_item['_id'] = Location(location).dict()
            self.collection.insert(
                source_item,
                # Must include this to avoid the django debug toolbar (which defines the deprecated "safe=False")
                # from overriding our default value set in the init method.
                safe=self.collection.safe
            )
            item = self._load_items([source_item])[0]

            # VS[compat] cdodge: This is a hack because static_tabs also have references from the course module, so
            # if we add one then we need to also add it to the policy information (i.e. metadata)
            # we should remove this once we can break this reference from the course to static tabs
            if location.category == 'static_tab':
                course = self.get_course_for_item(item.location)
                existing_tabs = course.tabs or []
                existing_tabs.append({
                    'type': 'static_tab',
                    'name': item.display_name,
                    'url_slug': item.location.name
                })
                course.tabs = existing_tabs
                self.update_metadata(course.location, course._model_data._kvs._metadata)

            return item
        except pymongo.errors.DuplicateKeyError:
            raise DuplicateItemError(location)

        # recompute (and update) the metadata inheritance tree which is cached
<<<<<<< HEAD
        self.get_cached_metadata_inheritance_tree(Location(location), force_refresh = True)
        self.fire_updated_modulestore_signal(get_course_id_no_run(Location(location)), Location(location))

    def fire_updated_modulestore_signal(self, course_id, location):
        if self.modulestore_update_signal is not None:
            self.modulestore_update_signal.send(None,
                modulestore = self,
                course_id = course_id,
                location = location
            )
=======
        self.refresh_cached_metadata_inheritance_tree(Location(location))
>>>>>>> 210101dc

    def get_course_for_item(self, location, depth=0):
        '''
        VS[compat]
        cdodge: for a given Xmodule, return the course that it belongs to
        NOTE: This makes a lot of assumptions about the format of the course location
        Also we have to assert that this module maps to only one course item - it'll throw an
        assert if not
        This is only used to support static_tabs as we need to be course module aware
        '''

        # @hack! We need to find the course location however, we don't
        # know the 'name' parameter in this context, so we have
        # to assume there's only one item in this query even though we are not specifying a name
        course_search_location = ['i4x', location.org, location.course, 'course', None]
        courses = self.get_items(course_search_location, depth=depth)

        # make sure we found exactly one match on this above course search
        found_cnt = len(courses)
        if found_cnt == 0:
            raise Exception('Could not find course at {0}'.format(course_search_location))

        if found_cnt > 1:
            raise Exception('Found more than one course at {0}. There should only be one!!! '
                            'Dump = {1}'.format(course_search_location, courses))

        return courses[0]

    def _update_single_item(self, location, update):
        """
        Set update on the specified item, and raises ItemNotFoundError
        if the location doesn't exist
        """

        # See http://www.mongodb.org/display/DOCS/Updating for
        # atomic update syntax
        result = self.collection.update(
            {'_id': Location(location).dict()},
            {'$set': update},
            multi=False,
            upsert=True,
            # Must include this to avoid the django debug toolbar (which defines the deprecated "safe=False")
            # from overriding our default value set in the init method.
            safe=self.collection.safe
        )
        if result['n'] == 0:
            raise ItemNotFoundError(location)

    def update_item(self, location, data):
        """
        Set the data in the item specified by the location to
        data

        location: Something that can be passed to Location
        data: A nested dictionary of problem data
        """

        self._update_single_item(location, {'definition.data': data})

    def update_children(self, location, children):
        """
        Set the children for the item specified by the location to
        children

        location: Something that can be passed to Location
        children: A list of child item identifiers
        """

        self._update_single_item(location, {'definition.children': children})
        # recompute (and update) the metadata inheritance tree which is cached
<<<<<<< HEAD
        self.get_cached_metadata_inheritance_tree(Location(location), force_refresh = True)
        # fire signal that we've written to DB
        self.fire_updated_modulestore_signal(get_course_id_no_run(Location(location)), Location(location))
=======
        self.refresh_cached_metadata_inheritance_tree(Location(location))
>>>>>>> 210101dc

    def update_metadata(self, location, metadata):
        """
        Set the metadata for the item specified by the location to
        metadata

        location: Something that can be passed to Location
        metadata: A nested dictionary of module metadata
        """
        # VS[compat] cdodge: This is a hack because static_tabs also have references from the course module, so
        # if we add one then we need to also add it to the policy information (i.e. metadata)
        # we should remove this once we can break this reference from the course to static tabs
        loc = Location(location)
        if loc.category == 'static_tab':
            course = self.get_course_for_item(loc)
            existing_tabs = course.tabs or []
            for tab in existing_tabs:
                if tab.get('url_slug') == loc.name:
                    tab['name'] = metadata.get('display_name')
                    break
            course.tabs = existing_tabs
            self.update_metadata(course.location, own_metadata(course))

        self._update_single_item(location, {'metadata': metadata})
        # recompute (and update) the metadata inheritance tree which is cached
<<<<<<< HEAD
        self.get_cached_metadata_inheritance_tree(loc, force_refresh = True)  
        self.fire_updated_modulestore_signal(get_course_id_no_run(Location(location)), Location(location))   
=======
        self.refresh_cached_metadata_inheritance_tree(loc)
>>>>>>> 210101dc

    def delete_item(self, location):
        """
        Delete an item from this modulestore

        location: Something that can be passed to Location
        """
        # VS[compat] cdodge: This is a hack because static_tabs also have references from the course module, so
        # if we add one then we need to also add it to the policy information (i.e. metadata)
        # we should remove this once we can break this reference from the course to static tabs
        if location.category == 'static_tab':
            item = self.get_item(location)
            course = self.get_course_for_item(item.location)
            existing_tabs = course.tabs or []
            course.tabs = [tab for tab in existing_tabs if tab.get('url_slug') != location.name]
            self.update_metadata(course.location, own_metadata(course))

        self.collection.remove({'_id': Location(location).dict()},
            # Must include this to avoid the django debug toolbar (which defines the deprecated "safe=False")
            # from overriding our default value set in the init method.
            safe=self.collection.safe)
        # recompute (and update) the metadata inheritance tree which is cached
<<<<<<< HEAD
        self.get_cached_metadata_inheritance_tree(Location(location), force_refresh = True)  
        self.fire_updated_modulestore_signal(get_course_id_no_run(Location(location)), Location(location))   
=======
        self.refresh_cached_metadata_inheritance_tree(Location(location))
>>>>>>> 210101dc

    def get_parent_locations(self, location, course_id):
        '''Find all locations that are the parents of this location in this
        course.  Needed for path_to_location().
        '''
        location = Location.ensure_fully_specified(location)
        items = self.collection.find({'definition.children': location.url()},
                                    {'_id': True})
        return [i['_id'] for i in items]

    def get_errored_courses(self):
        """
        This function doesn't make sense for the mongo modulestore, as courses
        are loaded on demand, rather than up front
        """
        return {}


# DraftModuleStore is first, because it needs to intercept calls to MongoModuleStore
class DraftMongoModuleStore(DraftModuleStore, MongoModuleStore):
    """
    Version of MongoModuleStore with draft capability mixed in
    """
    """
    Version of MongoModuleStore with draft capability mixed in
    """
    pass<|MERGE_RESOLUTION|>--- conflicted
+++ resolved
@@ -8,13 +8,9 @@
 from fs.osfs import OSFS
 from itertools import repeat
 from path import path
-<<<<<<< HEAD
-from datetime import datetime, timedelta
-from uuid import uuid4
-=======
 from datetime import datetime
 from operator import attrgetter
->>>>>>> 210101dc
+from uuid import uuid4
 
 from importlib import import_module
 from xmodule.errortracker import null_error_tracker, exc_info_to_str
@@ -584,8 +580,7 @@
             raise DuplicateItemError(location)
 
         # recompute (and update) the metadata inheritance tree which is cached
-<<<<<<< HEAD
-        self.get_cached_metadata_inheritance_tree(Location(location), force_refresh = True)
+        self.refresh_cached_metadata_inheritance_tree(Location(location))
         self.fire_updated_modulestore_signal(get_course_id_no_run(Location(location)), Location(location))
 
     def fire_updated_modulestore_signal(self, course_id, location):
@@ -595,9 +590,6 @@
                 course_id = course_id,
                 location = location
             )
-=======
-        self.refresh_cached_metadata_inheritance_tree(Location(location))
->>>>>>> 210101dc
 
     def get_course_for_item(self, location, depth=0):
         '''
@@ -668,13 +660,9 @@
 
         self._update_single_item(location, {'definition.children': children})
         # recompute (and update) the metadata inheritance tree which is cached
-<<<<<<< HEAD
-        self.get_cached_metadata_inheritance_tree(Location(location), force_refresh = True)
+        self.refresh_cached_metadata_inheritance_tree(Location(location))
         # fire signal that we've written to DB
         self.fire_updated_modulestore_signal(get_course_id_no_run(Location(location)), Location(location))
-=======
-        self.refresh_cached_metadata_inheritance_tree(Location(location))
->>>>>>> 210101dc
 
     def update_metadata(self, location, metadata):
         """
@@ -700,12 +688,9 @@
 
         self._update_single_item(location, {'metadata': metadata})
         # recompute (and update) the metadata inheritance tree which is cached
-<<<<<<< HEAD
-        self.get_cached_metadata_inheritance_tree(loc, force_refresh = True)  
+        self.refresh_cached_metadata_inheritance_tree(loc)
         self.fire_updated_modulestore_signal(get_course_id_no_run(Location(location)), Location(location))   
-=======
-        self.refresh_cached_metadata_inheritance_tree(loc)
->>>>>>> 210101dc
+
 
     def delete_item(self, location):
         """
@@ -728,12 +713,8 @@
             # from overriding our default value set in the init method.
             safe=self.collection.safe)
         # recompute (and update) the metadata inheritance tree which is cached
-<<<<<<< HEAD
-        self.get_cached_metadata_inheritance_tree(Location(location), force_refresh = True)  
+        self.refresh_cached_metadata_inheritance_tree(Location(location))
         self.fire_updated_modulestore_signal(get_course_id_no_run(Location(location)), Location(location))   
-=======
-        self.refresh_cached_metadata_inheritance_tree(Location(location))
->>>>>>> 210101dc
 
     def get_parent_locations(self, location, course_id):
         '''Find all locations that are the parents of this location in this
